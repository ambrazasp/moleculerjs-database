--- conflicted
+++ resolved
@@ -362,43 +362,7 @@
 		if (params) {
 			const query = params.query ? Object.assign({}, params.query) : {};
 
-<<<<<<< HEAD
 			q = this.computeQuery(q, query);
-=======
-			Object.entries(query).forEach(([key, value]) => {
-				if (typeof value == "object" && value != null) {
-					if (value.$in && Array.isArray(value.$in)) {
-						q = q.whereIn(key, value.$in);
-					} else if (value.$nin && Array.isArray(value.$nin)) {
-						q = q.whereNotIn(key, value.$nin);
-					} else if (value.$gt) {
-						q = q.where(key, ">", value.$gt);
-					} else if (value.$gte) {
-						q = q.where(key, ">=", value.$gte);
-					} else if (value.$lt) {
-						q = q.where(key, "<", value.$lt);
-					} else if (value.$lte) {
-						q = q.where(key, "<=", value.$lte);
-					} else if (value.$eq) {
-						q = q.where(key, "=", value.$eq);
-					} else if (value.$ne) {
-						q = q.where(key, "=", value.$ne);
-					} else if (value.$exists === true) {
-						q = q.whereNotNull(key);
-					} else if (value.$exists === false) {
-						q = q.whereNull(key);
-					} else if (value.$raw) {
-						if (typeof value.$raw == "string") {
-							q = q.whereRaw(value.$raw);
-						} else if (typeof value.$raw == "object") {
-							q = q.whereRaw(value.$raw.condition, value.$raw.bindings);
-						}
-					}
-				} else {
-					q = q.where(key, value);
-				}
-			});
->>>>>>> 6077b62c
 
 			// Text search
 			if (_.isString(params.search) && params.search !== "" && params.searchFields) {
